--- conflicted
+++ resolved
@@ -1,13 +1,8 @@
 const config = {
-<<<<<<< HEAD
   challenge: false,
   users: {
     // username: 'password', you can add multiple users.
     interstellar: 'password',
   }
-=======
-  passwordProtect: false,
-  password: 'password',
->>>>>>> e6c0a2e2
 }
 export default config