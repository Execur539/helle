<html lang="en">

<head>
    <link rel="shortcut icon" id="dynamic-favicon" href="favicon.png">
    <title id="dynamic-title">Home</title>
    <script src="https://kit.fontawesome.com/1237c86ba0.js" crossorigin="anonymous"></script>
    <script src="https://cdn.jsdelivr.net/npm/eruda"></script>

    <!--- Style --->
    <style>
        body {
            margin: 0;
        }
        
        iframe {
            display: block;
            background: #000;
            border: none;
            height: 100vh;
            width: 100vw;
        }
        
        .navbtn {
            float: right;
            border-radius: 100%;
            width: 50px;
            height: 50px;
            background-color: rgba(255, 255, 255, 0.2);
            border: none;
            position: fixed;
            top: 10px;
            right: 10px;
        }
        
        .navbtn1 {
            float: right;
            border-radius: 100%;
            width: 50px;
            height: 50px;
            background-color: rgba(255, 255, 255, 0.2);
            border: none;
            position: fixed;
            top: 70px;
            right: 10px;
        }
        
        .navbtn2 {
            float: right;
            border-radius: 100%;
            width: 50px;
            height: 50px;
            background-color: rgba(255, 255, 255, 0.2);
            border: none;
            position: fixed;
            top: 130px;
            right: 10px;
        }
    </style>
<<<<<<< HEAD
</head>

<body>
=======
  <script>window.addEventListener('resize', navigator.keyboard.lock(["Escape"]));</script>
  </head>
  <body>
>>>>>>> 302e4d7c
    <iframe src="" id="iframeId" style="bottom: 0" style="border: 0px #ffffff none" name="Iframe" scrolling="yes" frameborder="0" marginheight="0px" marginwidth="0px" height="100%" width="100%" allowfullscreen></iframe>

    <button onclick="reload()" class="navbtn"> <i class="fa-solid fa-rotate-right"></i> </button>
    <button id="home-page" class="navbtn1" onclick="reload()"> <i class="fa-solid fa-house"></i> </button>
    <button id="fullscreen-button" class="navbtn2"><i class="fa-solid fa-expand"></i></button>

    <script>
        function reload() {
            document.getElementById("iframeId").src = document.getElementById("iframeId").src;
        }
        const fullscreenButton = document.getElementById("fullscreen-button");
        fullscreenButton.addEventListener("click", function() {
            if (!document.fullscreenElement) {
                document.documentElement.requestFullscreen();
            } else {
                document.exitFullscreen();
            }
        });
        const homeButton = document.getElementById("home-page");
        homeButton.addEventListener("click", function() {
            window.location.href = "./";
        });
        window.onload = function() {
            let encodedUrl = sessionStorage.getItem("encodedUrl");
            encodedUrl = "/reviews/" + encodedUrl;
            console.log(encodedUrl);
            document.querySelector("#iframeid").src = encodedUrl;
            let iframe = document.querySelector("#iframeId");
            iframe.src = encodedUrl;

            iframe.onload = function() {
                let iframeDocument = iframe.contentDocument || iframe.contentWindow.document;
                let script = iframeDocument.createElement('script');
                script.src = "https://cdn.jsdelivr.net/npm/eruda";
                script.onload = function() {
                    iframe.contentWindow.eruda.init();
                };
                iframeDocument.head.appendChild(script);
            };
        };
    </script>
    <script src="/assets/scripts/global.js?v=1"></script>
<<<<<<< HEAD
</body>
=======
  </body>

>>>>>>> 302e4d7c
<|MERGE_RESOLUTION|>--- conflicted
+++ resolved
@@ -1,115 +1,104 @@
-<html lang="en">
-
-<head>
-    <link rel="shortcut icon" id="dynamic-favicon" href="favicon.png">
-    <title id="dynamic-title">Home</title>
-    <script src="https://kit.fontawesome.com/1237c86ba0.js" crossorigin="anonymous"></script>
-    <script src="https://cdn.jsdelivr.net/npm/eruda"></script>
-
-    <!--- Style --->
-    <style>
-        body {
-            margin: 0;
-        }
-        
-        iframe {
-            display: block;
-            background: #000;
-            border: none;
-            height: 100vh;
-            width: 100vw;
-        }
-        
-        .navbtn {
-            float: right;
-            border-radius: 100%;
-            width: 50px;
-            height: 50px;
-            background-color: rgba(255, 255, 255, 0.2);
-            border: none;
-            position: fixed;
-            top: 10px;
-            right: 10px;
-        }
-        
-        .navbtn1 {
-            float: right;
-            border-radius: 100%;
-            width: 50px;
-            height: 50px;
-            background-color: rgba(255, 255, 255, 0.2);
-            border: none;
-            position: fixed;
-            top: 70px;
-            right: 10px;
-        }
-        
-        .navbtn2 {
-            float: right;
-            border-radius: 100%;
-            width: 50px;
-            height: 50px;
-            background-color: rgba(255, 255, 255, 0.2);
-            border: none;
-            position: fixed;
-            top: 130px;
-            right: 10px;
-        }
-    </style>
-<<<<<<< HEAD
-</head>
-
-<body>
-=======
-  <script>window.addEventListener('resize', navigator.keyboard.lock(["Escape"]));</script>
-  </head>
-  <body>
->>>>>>> 302e4d7c
-    <iframe src="" id="iframeId" style="bottom: 0" style="border: 0px #ffffff none" name="Iframe" scrolling="yes" frameborder="0" marginheight="0px" marginwidth="0px" height="100%" width="100%" allowfullscreen></iframe>
-
-    <button onclick="reload()" class="navbtn"> <i class="fa-solid fa-rotate-right"></i> </button>
-    <button id="home-page" class="navbtn1" onclick="reload()"> <i class="fa-solid fa-house"></i> </button>
-    <button id="fullscreen-button" class="navbtn2"><i class="fa-solid fa-expand"></i></button>
-
-    <script>
-        function reload() {
-            document.getElementById("iframeId").src = document.getElementById("iframeId").src;
-        }
-        const fullscreenButton = document.getElementById("fullscreen-button");
-        fullscreenButton.addEventListener("click", function() {
-            if (!document.fullscreenElement) {
-                document.documentElement.requestFullscreen();
-            } else {
-                document.exitFullscreen();
-            }
-        });
-        const homeButton = document.getElementById("home-page");
-        homeButton.addEventListener("click", function() {
-            window.location.href = "./";
-        });
-        window.onload = function() {
-            let encodedUrl = sessionStorage.getItem("encodedUrl");
-            encodedUrl = "/reviews/" + encodedUrl;
-            console.log(encodedUrl);
-            document.querySelector("#iframeid").src = encodedUrl;
-            let iframe = document.querySelector("#iframeId");
-            iframe.src = encodedUrl;
-
-            iframe.onload = function() {
-                let iframeDocument = iframe.contentDocument || iframe.contentWindow.document;
-                let script = iframeDocument.createElement('script');
-                script.src = "https://cdn.jsdelivr.net/npm/eruda";
-                script.onload = function() {
-                    iframe.contentWindow.eruda.init();
-                };
-                iframeDocument.head.appendChild(script);
-            };
-        };
-    </script>
-    <script src="/assets/scripts/global.js?v=1"></script>
-<<<<<<< HEAD
-</body>
-=======
-  </body>
-
->>>>>>> 302e4d7c
+<html lang="en">
+
+<head>
+    <link rel="shortcut icon" id="dynamic-favicon" href="favicon.png">
+    <title id="dynamic-title">Home</title>
+    <script src="https://kit.fontawesome.com/1237c86ba0.js" crossorigin="anonymous"></script>
+    <script src="https://cdn.jsdelivr.net/npm/eruda"></script>
+
+    <!--- Style --->
+    <style>
+        body {
+            margin: 0;
+        }
+        
+        iframe {
+            display: block;
+            background: #000;
+            border: none;
+            height: 100vh;
+            width: 100vw;
+        }
+        
+        .navbtn {
+            float: right;
+            border-radius: 100%;
+            width: 50px;
+            height: 50px;
+            background-color: rgba(255, 255, 255, 0.2);
+            border: none;
+            position: fixed;
+            top: 10px;
+            right: 10px;
+        }
+        
+        .navbtn1 {
+            float: right;
+            border-radius: 100%;
+            width: 50px;
+            height: 50px;
+            background-color: rgba(255, 255, 255, 0.2);
+            border: none;
+            position: fixed;
+            top: 70px;
+            right: 10px;
+        }
+        
+        .navbtn2 {
+            float: right;
+            border-radius: 100%;
+            width: 50px;
+            height: 50px;
+            background-color: rgba(255, 255, 255, 0.2);
+            border: none;
+            position: fixed;
+            top: 130px;
+            right: 10px;
+        }
+    </style>
+</head>
+<body>
+  <script>window.addEventListener('resize', navigator.keyboard.lock(["Escape"]));</script>
+    <iframe src="" id="iframeId" style="bottom: 0" style="border: 0px #ffffff none" name="Iframe" scrolling="yes" frameborder="0" marginheight="0px" marginwidth="0px" height="100%" width="100%" allowfullscreen></iframe>
+
+    <button onclick="reload()" class="navbtn"> <i class="fa-solid fa-rotate-right"></i> </button>
+    <button id="home-page" class="navbtn1" onclick="reload()"> <i class="fa-solid fa-house"></i> </button>
+    <button id="fullscreen-button" class="navbtn2"><i class="fa-solid fa-expand"></i></button>
+
+    <script>
+        function reload() {
+            document.getElementById("iframeId").src = document.getElementById("iframeId").src;
+        }
+        const fullscreenButton = document.getElementById("fullscreen-button");
+        fullscreenButton.addEventListener("click", function() {
+            if (!document.fullscreenElement) {
+                document.documentElement.requestFullscreen();
+            } else {
+                document.exitFullscreen();
+            }
+        });
+        const homeButton = document.getElementById("home-page");
+        homeButton.addEventListener("click", function() {
+            window.location.href = "./";
+        });
+        window.onload = function() {
+            let encodedUrl = sessionStorage.getItem("encodedUrl");
+            encodedUrl = "/reviews/" + encodedUrl;
+            console.log(encodedUrl);
+            document.querySelector("#iframeid").src = encodedUrl;
+            let iframe = document.querySelector("#iframeId");
+            iframe.src = encodedUrl;
+
+            iframe.onload = function() {
+                let iframeDocument = iframe.contentDocument || iframe.contentWindow.document;
+                let script = iframeDocument.createElement('script');
+                script.src = "https://cdn.jsdelivr.net/npm/eruda";
+                script.onload = function() {
+                    iframe.contentWindow.eruda.init();
+                };
+                iframeDocument.head.appendChild(script);
+            };
+        };
+    </script>
+    <script src="/assets/scripts/global.js?v=1"></script>
+</body>