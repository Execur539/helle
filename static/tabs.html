<!DOCTYPE html>

<head>
    <link rel="shortcut icon" id="dynamic-favicon" href="favicon.png">
    <title id="dynamic-title">Classes</title>
    <script src="/./scripts/wisdom.js?v=1"></script>
    <link rel="stylesheet" type="text/css" href="/./css/tab.css" />
    <link rel="stylesheet" href="/./css/tabinner.css" />
    <script src="/./scripts/book.js"></script>
    <script src="https://kit.fontawesome.com/1237c86ba0.js" crossorigin="anonymous"></script>
</head>

<body>
    <input type="checkbox" id="toggle-nav-checkbox" class="toggle-nav-checkbox" />
    <label for="toggle-nav-checkbox" id="toggle-nav" class="toggle-nav">
    </label>
    <div class="container">
        <nav class="nav" id="right-side-nav">
            <ul id="tab-list"></ul>
            <button id="add-tab"><i class="fa-solid fa-plus"></i></button>
            <button id="expand" onclick="expand()"><i class="fa-solid fa-expand"></i></button>
            <button id="reload" onclick="reload()"><i class="fa-solid fa-rotate-right"></i></button>
            <button onclick="goBack()">Back</button>
            <button onclick="goForward()">Forward</button>
            <div class="adress-bar-container">
                <form method="POST" class="adress-bar-search-form" id="inpbox">
                    <input class="adress-bar-input" tag="searchbar" id="searchbar" placeholder="Search" />
                </form>
            </div>
        </nav>
        <div class="iframe-container" id="iframe-container"></div>
    </div>
    <script>
        window.addEventListener('load', () => {
            navigator.serviceWorker.register('../sw.js', {
                scope: '/reviews/',
            });
        });

        function isUrl(val = '') {
            const urlPattern = /^(http(s)?:\/\/)?([\w-]+\.)+[\w]{2,}(\/.*)?$/;
            return urlPattern.test(val);
        }

        function prependHttps(url) {
            if (!url.startsWith('http://') && !url.startsWith('https://')) {
                return 'https://' + url;
            }
            return url;
        }

        const form = document.querySelector('form');
        const input = document.querySelector('input');

        form.addEventListener('submit', async(event) => {
            event.preventDefault();
            const formValue = document.querySelector('form input').value;
            const url = isUrl(formValue) ?
                prependHttps(formValue) :
                'https://www.google.com/search?q=' + formValue;

            const activeIframe = Array.from(
                document.getElementById('iframe-container').querySelectorAll('iframe')
            ).find((iframe) => iframe.classList.contains('active'));

            activeIframe.src = "/reviews/" + ("encodedUrl", __uv$config.encodeUrl(url));
            activeIframe.dataset.tabUrl = url;
            document.querySelector('form input').value = url;
            console.log(activeIframe.dataset.tabUrl);
        });
    </script>
<<<<<<< HEAD
    <script src="/./contact/mathematics.js"></script>
    <script src="/./contact/geography.js"></script>
</body>

=======
    <script src="./contact/mathematics.js"></script>
    <script src="./contact/geography.js"></script>
  </body>
>>>>>>> 18597dfc
</html><|MERGE_RESOLUTION|>--- conflicted
+++ resolved
@@ -69,14 +69,8 @@
             console.log(activeIframe.dataset.tabUrl);
         });
     </script>
-<<<<<<< HEAD
-    <script src="/./contact/mathematics.js"></script>
-    <script src="/./contact/geography.js"></script>
-</body>
 
-=======
     <script src="./contact/mathematics.js"></script>
     <script src="./contact/geography.js"></script>
   </body>
->>>>>>> 18597dfc
 </html>